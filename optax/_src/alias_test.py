--- conflicted
+++ resolved
@@ -55,11 +55,7 @@
   @jax.grad
   def get_updates(params):
     return (numerics.abs_sq(a - params[0]) +
-<<<<<<< HEAD
-        b * numerics.abs_sq(params[1] - params[0]**2))
-=======
             b * numerics.abs_sq(params[1] - params[0]**2))
->>>>>>> 8ff9ddd4
 
   return initial_params, final_params, get_updates
 
@@ -71,48 +67,30 @@
           dict(opt_name='sgd', opt=lambda: alias.sgd(1e-3, 0.9)),
           dict(opt_name='adafactor', opt=lambda: alias.adafactor(5e-3)),
           dict(opt_name='adagrad', opt=lambda: alias.adagrad(1.0)),
-<<<<<<< HEAD
-          dict(opt_name='adam', opt=lambda: alias.adam(1e-2)),
-          dict(opt_name='adamw', opt=lambda: alias.adamw(1e-2)),
-=======
           dict(opt_name='adam', opt=lambda: alias.adam(1e-1)),
           dict(opt_name='adamw', opt=lambda: alias.adamw(1e-1)),
->>>>>>> 8ff9ddd4
           dict(opt_name='lars', opt=lambda: alias.lars(1.0)),
           dict(opt_name='lamb', opt=lambda: alias.lamb(1e-3)),
           dict(opt_name='noisy_sgd', opt=lambda: alias.noisy_sgd(1e-3)),
           dict(opt_name='rmsprop', opt=lambda: alias.rmsprop(5e-3)),
-<<<<<<< HEAD
-          dict(opt_name='rmsprop_momentum',
-=======
           dict(
               opt_name='rmsprop_momentum',
->>>>>>> 8ff9ddd4
               opt=lambda: alias.rmsprop(5e-3, momentum=0.9)),
           dict(opt_name='fromage', opt=lambda: alias.fromage(5e-3)),
           dict(opt_name='adabelief', opt=lambda: alias.adabelief(1e-2)),
           dict(opt_name='radam', opt=lambda: alias.radam(5e-3)),
           dict(opt_name='sm3', opt=lambda: alias.sm3(1.0)),
           dict(opt_name='yogi', opt=lambda: alias.yogi(1e-1)),
-<<<<<<< HEAD
-          dict(opt_name='dpsgd',
-=======
           dict(
               opt_name='dpsgd',
->>>>>>> 8ff9ddd4
               opt=lambda: alias.dpsgd(1e-3, 10.0, 0.001, 0, 0.2)),
       ),
       target=(_setup_parabola, _setup_rosenbrock),
       dtype=(jnp.float32, jnp.complex64),
   )
   def test_optimization(self, opt_name, opt, target, dtype):
-<<<<<<< HEAD
-    if (opt_name in ('fromage', 'noisy_sgd', 'sm3')
-        and jnp.iscomplexobj(dtype)):
-=======
     if (opt_name in ('fromage', 'noisy_sgd', 'sm3') and
         jnp.iscomplexobj(dtype)):
->>>>>>> 8ff9ddd4
       raise absltest.SkipTest(
           f'{opt_name} does not support complex parameters.')
 
@@ -122,15 +100,10 @@
     @jax.jit
     def step(params, state):
       updates = get_updates(params)
-<<<<<<< HEAD
-      if opt_name == 'dpsgd': updates = updates[None]
-      # Complex gradients need to be conjugated before being added to parameters
-=======
       if opt_name == 'dpsgd':
         updates = updates[None]
       # Complex gradients need to be conjugated before being added to parameters
       # https://gist.github.com/wdphy16/118aef6fb5f82c49790d7678cf87da29
->>>>>>> 8ff9ddd4
       updates = jax.tree_map(lambda x: x.conj(), updates)
       updates, state = opt.update(updates, state, params)
       params = update.apply_updates(params, updates)
